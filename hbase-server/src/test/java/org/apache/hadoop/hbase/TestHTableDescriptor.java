/**
 * Licensed to the Apache Software Foundation (ASF) under one
 * or more contributor license agreements.  See the NOTICE file
 * distributed with this work for additional information
 * regarding copyright ownership.  The ASF licenses this file
 * to you under the Apache License, Version 2.0 (the
 * "License"); you may not use this file except in compliance
 * with the License.  You may obtain a copy of the License at
 *
 *     http://www.apache.org/licenses/LICENSE-2.0
 *
 * Unless required by applicable law or agreed to in writing, software
 * distributed under the License is distributed on an "AS IS" BASIS,
 * WITHOUT WARRANTIES OR CONDITIONS OF ANY KIND, either express or implied.
 * See the License for the specific language governing permissions and
 * limitations under the License.
 */
package org.apache.hadoop.hbase;

import static org.junit.Assert.assertEquals;
import static org.junit.Assert.assertFalse;
import static org.junit.Assert.assertTrue;
import static org.junit.Assert.fail;

import java.io.IOException;
import java.util.regex.Pattern;

import org.apache.commons.logging.Log;
import org.apache.commons.logging.LogFactory;
import org.apache.hadoop.hbase.coprocessor.BaseRegionObserver;
<<<<<<< HEAD
import org.apache.hadoop.hbase.coprocessor.SampleRegionWALObserver;
=======
import org.apache.hadoop.hbase.util.Bytes;
>>>>>>> 7fe68f91
import org.junit.Test;
import org.junit.experimental.categories.Category;

/**
 * Test setting values in the descriptor
 */
@Category(SmallTests.class)
public class TestHTableDescriptor {
  final static Log LOG = LogFactory.getLog(TestHTableDescriptor.class);

  @Test
  public void testPb() throws DeserializationException, IOException {
    HTableDescriptor htd = HTableDescriptor.META_TABLEDESC;
    final int v = 123;
    htd.setMaxFileSize(v);
    htd.setDeferredLogFlush(true);
    htd.setReadOnly(true);
    byte [] bytes = htd.toByteArray();
    HTableDescriptor deserializedHtd = HTableDescriptor.parseFrom(bytes);
    assertEquals(htd, deserializedHtd);
    assertEquals(v, deserializedHtd.getMaxFileSize());
    assertTrue(deserializedHtd.isReadOnly());
    assertTrue(deserializedHtd.isDeferredLogFlush());
  }

  /**
   * Test cps in the table description
   * @throws Exception
   */
  @Test
  public void testGetSetRemoveCP() throws Exception {
    HTableDescriptor desc = new HTableDescriptor("table");
    // simple CP
    String className = BaseRegionObserver.class.getName();
    // add and check that it is present
    desc.addCoprocessor(className);
    assertTrue(desc.hasCoprocessor(className));
    // remove it and check that it is gone
    desc.removeCoprocessor(className);
    assertFalse(desc.hasCoprocessor(className));
  }

  /**
   * Test cps in the table description
   * @throws Exception
   */
  @Test
  public void testSetListRemoveCP() throws Exception {
    HTableDescriptor desc = new HTableDescriptor("testGetSetRemoveCP");
    // simple CP
    String className1 = BaseRegionObserver.class.getName();
    String className2 = SampleRegionWALObserver.class.getName();
    // Check that any coprocessor is present.
    assertTrue(desc.getCoprocessors().size() == 0);

    // Add the 1 coprocessor and check if present.
    desc.addCoprocessor(className1);
    assertTrue(desc.getCoprocessors().size() == 1);
    assertTrue(desc.getCoprocessors().contains(className1));

    // Add the 2nd coprocessor and check if present.
    // remove it and check that it is gone
    desc.addCoprocessor(className2);
    assertTrue(desc.getCoprocessors().size() == 2);
    assertTrue(desc.getCoprocessors().contains(className2));

    // Remove one and check
    desc.removeCoprocessor(className1);
    assertTrue(desc.getCoprocessors().size() == 1);
    assertFalse(desc.getCoprocessors().contains(className1));
    assertTrue(desc.getCoprocessors().contains(className2));

    // Remove the last and check
    desc.removeCoprocessor(className2);
    assertTrue(desc.getCoprocessors().size() == 0);
    assertFalse(desc.getCoprocessors().contains(className1));
    assertFalse(desc.getCoprocessors().contains(className2));
  }

  /**
   * Test that we add and remove strings from settings properly.
   * @throws Exception
   */
  @Test
  public void testRemoveString() throws Exception {
    HTableDescriptor desc = new HTableDescriptor("table");
    String key = "Some";
    String value = "value";
    desc.setValue(key, value);
    assertEquals(value, desc.getValue(key));
    desc.remove(key);
    assertEquals(null, desc.getValue(key));
  }

<<<<<<< HEAD
  /**
   * Test default value handling for maxFileSize
   */
  @Test
  public void testGetMaxFileSize() {
    HTableDescriptor desc = new HTableDescriptor("table");
    assertEquals(-1, desc.getMaxFileSize());
    desc.setMaxFileSize(1111L);
    assertEquals(1111L, desc.getMaxFileSize());
  }

  /**
   * Test default value handling for memStoreFlushSize
   */
  @Test
  public void testGetMemStoreFlushSize() {
    HTableDescriptor desc = new HTableDescriptor("table");
    assertEquals(-1, desc.getMemStoreFlushSize());
    desc.setMemStoreFlushSize(1111L);
    assertEquals(1111L, desc.getMemStoreFlushSize());
  }

  /**
   * Test that we add and remove strings from configuration properly.
   */
  @Test
  public void testAddGetRemoveConfiguration() throws Exception {
    HTableDescriptor desc = new HTableDescriptor("table");
    String key = "Some";
    String value = "value";
    desc.setConfiguration(key, value);
    assertEquals(value, desc.getConfigurationValue(key));
    desc.removeConfiguration(key);
    assertEquals(null, desc.getConfigurationValue(key));
=======
  String legalTableNames[] = { "foo", "with-dash_under.dot", "_under_start_ok",  };
  String illegalTableNames[] = { ".dot_start_illegal", "-dash_start_illegal", "spaces not ok" };

  @Test
  public void testLegalHTableNames() {
    for (String tn : legalTableNames) {
      HTableDescriptor.isLegalTableName(Bytes.toBytes(tn));
    }
  }

  @Test
  public void testIllegalHTableNames() {
    for (String tn : illegalTableNames) {
      try {
        HTableDescriptor.isLegalTableName(Bytes.toBytes(tn));
        fail("invalid tablename " + tn + " should have failed");
      } catch (Exception e) {
        // expected
      }
    }
  }

  @Test
  public void testLegalHTableNamesRegex() {
    for (String tn : legalTableNames) {
      LOG.info("Testing: '" + tn + "'");
      assertTrue(Pattern.matches(HTableDescriptor.VALID_USER_TABLE_REGEX, tn));
    }
  }

  @Test
  public void testIllegalHTableNamesRegex() {
    for (String tn : illegalTableNames) {
      LOG.info("Testing: '" + tn + "'");
      assertFalse(Pattern.matches(HTableDescriptor.VALID_USER_TABLE_REGEX, tn));
    }
>>>>>>> 7fe68f91
  }
}<|MERGE_RESOLUTION|>--- conflicted
+++ resolved
@@ -28,11 +28,8 @@
 import org.apache.commons.logging.Log;
 import org.apache.commons.logging.LogFactory;
 import org.apache.hadoop.hbase.coprocessor.BaseRegionObserver;
-<<<<<<< HEAD
 import org.apache.hadoop.hbase.coprocessor.SampleRegionWALObserver;
-=======
 import org.apache.hadoop.hbase.util.Bytes;
->>>>>>> 7fe68f91
 import org.junit.Test;
 import org.junit.experimental.categories.Category;
 
@@ -127,42 +124,6 @@
     assertEquals(null, desc.getValue(key));
   }
 
-<<<<<<< HEAD
-  /**
-   * Test default value handling for maxFileSize
-   */
-  @Test
-  public void testGetMaxFileSize() {
-    HTableDescriptor desc = new HTableDescriptor("table");
-    assertEquals(-1, desc.getMaxFileSize());
-    desc.setMaxFileSize(1111L);
-    assertEquals(1111L, desc.getMaxFileSize());
-  }
-
-  /**
-   * Test default value handling for memStoreFlushSize
-   */
-  @Test
-  public void testGetMemStoreFlushSize() {
-    HTableDescriptor desc = new HTableDescriptor("table");
-    assertEquals(-1, desc.getMemStoreFlushSize());
-    desc.setMemStoreFlushSize(1111L);
-    assertEquals(1111L, desc.getMemStoreFlushSize());
-  }
-
-  /**
-   * Test that we add and remove strings from configuration properly.
-   */
-  @Test
-  public void testAddGetRemoveConfiguration() throws Exception {
-    HTableDescriptor desc = new HTableDescriptor("table");
-    String key = "Some";
-    String value = "value";
-    desc.setConfiguration(key, value);
-    assertEquals(value, desc.getConfigurationValue(key));
-    desc.removeConfiguration(key);
-    assertEquals(null, desc.getConfigurationValue(key));
-=======
   String legalTableNames[] = { "foo", "with-dash_under.dot", "_under_start_ok",  };
   String illegalTableNames[] = { ".dot_start_illegal", "-dash_start_illegal", "spaces not ok" };
 
@@ -199,6 +160,41 @@
       LOG.info("Testing: '" + tn + "'");
       assertFalse(Pattern.matches(HTableDescriptor.VALID_USER_TABLE_REGEX, tn));
     }
->>>>>>> 7fe68f91
+  }
+
+    /**
+   * Test default value handling for maxFileSize
+   */
+  @Test
+  public void testGetMaxFileSize() {
+    HTableDescriptor desc = new HTableDescriptor("table");
+    assertEquals(-1, desc.getMaxFileSize());
+    desc.setMaxFileSize(1111L);
+    assertEquals(1111L, desc.getMaxFileSize());
+  }
+
+  /**
+   * Test default value handling for memStoreFlushSize
+   */
+  @Test
+  public void testGetMemStoreFlushSize() {
+    HTableDescriptor desc = new HTableDescriptor("table");
+    assertEquals(-1, desc.getMemStoreFlushSize());
+    desc.setMemStoreFlushSize(1111L);
+    assertEquals(1111L, desc.getMemStoreFlushSize());
+  }
+
+  /**
+   * Test that we add and remove strings from configuration properly.
+   */
+  @Test
+  public void testAddGetRemoveConfiguration() throws Exception {
+    HTableDescriptor desc = new HTableDescriptor("table");
+    String key = "Some";
+    String value = "value";
+    desc.setConfiguration(key, value);
+    assertEquals(value, desc.getConfigurationValue(key));
+    desc.removeConfiguration(key);
+    assertEquals(null, desc.getConfigurationValue(key));
   }
 }